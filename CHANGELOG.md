--- conflicted
+++ resolved
@@ -12,11 +12,8 @@
 - query() now accepts a bind_params argument for parameter binding (#678 thx @clslgrnc)
 
 ### Changed
-<<<<<<< HEAD
-- Add consistency param to InfluxDBClient.write_points (#643)
-=======
+- Add consistency param to InfluxDBClient.write_points (#643 thx @RonRothman)
 - Update test suite to add support for Python 3.7 and InfluxDB v1.6.4 and 1.7.4 (#692 thx @clslgrnc)
->>>>>>> 73503b53
 
 ### Removed
 
