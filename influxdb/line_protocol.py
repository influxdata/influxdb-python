--- conflicted
+++ resolved
@@ -34,12 +34,7 @@
     if isinstance(timestamp, datetime):
         if not timestamp.tzinfo:
             timestamp = UTC.localize(timestamp)
-<<<<<<< HEAD
         ns = _to_nanos(timestamp)
-=======
-
-        ns = (timestamp - EPOCH).total_seconds() * 1e9
->>>>>>> dda70e51
         if precision is None or precision == 'n':
             return ns
         elif precision == 'u':
