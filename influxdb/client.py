--- conflicted
+++ resolved
@@ -6,16 +6,10 @@
 from __future__ import print_function
 from __future__ import unicode_literals
 
-<<<<<<< HEAD
-import time
-import random
-
+import datetime
+import gzip
+import itertools
 import io
-import gzip
-=======
-import datetime
-import itertools
->>>>>>> aad8349d
 import json
 import random
 import socket
@@ -78,15 +72,11 @@
         as a single file containing the private key and the certificate, or as
         a tuple of both files’ paths, defaults to None
     :type cert: str
-<<<<<<< HEAD
     :param gzip: use gzip content encoding to compress requests
     :type gzip: bool
-=======
     :param session: allow for the new client request to use an existing
         requests Session, defaults to None
     :type session: requests.Session
-
->>>>>>> aad8349d
     :raises ValueError: if cert is provided but ssl is disabled (set to False)
     """
 
@@ -106,11 +96,8 @@
                  pool_size=10,
                  path='',
                  cert=None,
-<<<<<<< HEAD
                  gzip=False,
-=======
                  session=None,
->>>>>>> aad8349d
                  ):
         """Construct a new InfluxDBClient object."""
         self.__host = host
