--- conflicted
+++ resolved
@@ -657,12 +657,8 @@
         self.query(query_string, method="POST")
 
     def alter_retention_policy(self, name, database=None,
-<<<<<<< HEAD
                                duration=None, replication=None,
                                default=None, shard_duration=None):
-=======
-                               duration=None, replication=None, default=None):
->>>>>>> b7d75afa
         """Modify an existing retention policy for a database.
 
         :param name: the name of the retention policy to modify
