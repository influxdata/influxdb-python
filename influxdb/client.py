--- conflicted
+++ resolved
@@ -1113,11 +1113,7 @@
         ).format(quote_ident(name), quote_ident(database or self._database))
         self.query(query_string)
 
-<<<<<<< HEAD
-    def send_packet(self, packet, protocol='json'):
-=======
     def send_packet(self, packet, protocol='json', time_precision=None):
->>>>>>> 04205cf5
         """Send an UDP packet.
 
         :param packet: the packet to be sent
