--- conflicted
+++ resolved
@@ -6,19 +6,13 @@
 from __future__ import print_function
 from __future__ import unicode_literals
 
-<<<<<<< HEAD
-import time
-import random
-from itertools import chain, islice
-
-=======
 import datetime
->>>>>>> cb15c2eb
 import json
 import random
 import socket
 import struct
 import time
+from itertools import chain, islice
 
 import msgpack
 import requests
