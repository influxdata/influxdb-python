# -*- coding: utf-8 -*-
"""
Python client for InfluxDB
"""
import json
import socket
import requests
import requests.exceptions
<<<<<<< HEAD
import warnings
=======
>>>>>>> e0a351fc


try:
    xrange
except NameError:
    xrange = range

session = requests.Session()


class InfluxDBClientError(Exception):
    """Raised when an error occurs in the request"""
    def __init__(self, content, code):
        super(InfluxDBClientError, self).__init__(
            "{0}: {1}".format(code, content))
        self.content = content
        self.code = code


class InfluxDBClient(object):
    """
    The ``InfluxDBClient`` object holds information necessary to connect
    to InfluxDB. Requests can be made to InfluxDB directly through the client.

    :param host: hostname to connect to InfluxDB, defaults to 'localhost'
    :type host: string
    :param port: port to connect to InfluxDB, defaults to 'localhost'
    :type port: int
    :param username: user to connect, defaults to 'root'
    :type username: string
    :param password: password of the user, defaults to 'root'
    :type password: string
    :param database: database name to connect to, defaults is None
    :type database: string
    :param ssl: use https instead of http to connect to InfluxDB, defaults is
        False
    :type ssl: boolean
    :param verify_ssl: verify SSL certificates for HTTPS requests, defaults is
        False
    :type verify_ssl: boolean
    :param timeout: number of seconds Requests will wait for your client to
        establish a connection, defaults to None
    :type timeout: int
    :param use_udp: use UDP to connect to InfluxDB, defaults is False
    :type use_udp: int
    :param udp_port: UDP port to connect to InfluxDB, defaults is 4444
    :type udp_port: int
    """

    def __init__(self,
                 host='localhost',
                 port=8086,
                 username='root',
                 password='root',
                 database=None,
                 ssl=False,
                 verify_ssl=False,
                 timeout=None,
                 use_udp=False,
                 udp_port=4444):
        """
        Construct a new InfluxDBClient object.
        """
        self._host = host
        self._port = port
        self._username = username
        self._password = password
        self._database = database
        self._timeout = timeout

        self._verify_ssl = verify_ssl

        self.use_udp = use_udp
        self.udp_port = udp_port
        if use_udp:
            self.udp_socket = socket.socket(socket.AF_INET, socket.SOCK_DGRAM)

        self._scheme = "http"

        if ssl is True:
            self._scheme = "https"

        self._baseurl = "{0}://{1}:{2}".format(
            self._scheme,
            self._host,
            self._port)

        self._headers = {
            'Content-type': 'application/json',
            'Accept': 'text/plain'}

    @staticmethod
    def format_query_response(response):
        """Returns a list of items from a query response"""
        series = {}
        if 'results' in response.keys():
            for result in response['results']:
                if 'series' in result.keys():
                    for row in result['series']:
                        items = []
                        if 'name' in row.keys():
                            series[row['name']] = items
                        else:
                            series = items  # Special case for system queries.
                        if 'columns' in row.keys() and 'values' in row.keys():
                            for value in row['values']:
                                item = {}
                                current_col = 0
                                for field in value:
                                    item[row['columns'][current_col]] = field
                                    current_col += 1
                                items.append(item)
        return series

    def switch_database(self, database):
        """
        switch_database()

        Change client database.

        :param database: the new database name to switch to
        :type database: string
        """
        self._database = database

    def switch_user(self, username, password):
        """
        switch_user()

        Change client username.

        :param username: the new username to switch to
        :type username: string
        :param password: the new password to switch to
        :type password: string
        """
        self._username = username
        self._password = password

    def request(self, url, method='GET', params=None, data=None,
                expected_response_code=200):
        """
        Make a http request to API
        """
        url = "{0}/{1}".format(self._baseurl, url)

        if params is None:
            params = {}

        auth = {
            'u': self._username,
            'p': self._password
        }

        params.update(auth)

        if data is not None and not isinstance(data, str):
            data = json.dumps(data)

        # Try to send the request a maximum of three times. (see #103)
        # TODO (aviau): Make this configurable.
        for i in range(0, 3):
            try:
                response = session.request(
                    method=method,
                    url=url,
                    params=params,
                    data=data,
                    headers=self._headers,
                    verify=self._verify_ssl,
                    timeout=self._timeout
                )
                break
            except requests.exceptions.ConnectionError as e:
                if i < 2:
                    continue
                else:
                    raise e

        if response.status_code == expected_response_code:
            return response
        else:
            raise InfluxDBClientError(response.content, response.status_code)

    def write(self, data, params=None, expected_response_code=200):
        """ Write to influxdb """
        self.request(
            url="write",
            method='POST',
            params=params,
            data=data,
            expected_response_code=expected_response_code
        )
        return True

    def query(self,
              query,
              params={},
              expected_response_code=200,
              database=None,
              raw=False):
        """
        Query data

        :param params: Additional parameters to be passed to requests.
        :param database: Database to query, default to None.
        :param expected_response_code: Expected response code. Defaults to 200.
        :param raw: Wether or not to return the raw influxdb response.
        """

        params['q'] = query
        params['db'] = database or self._database

        response = self.request(
            url="query",
            method='GET',
            params=params,
            data=None,
            expected_response_code=expected_response_code
        )

        if raw:
            return response.json()
        else:
            return self.format_query_response(response.json())

    def write_points(self,
                     points,
                     time_precision=None,
                     database=None,
                     retention_policy=None,
                     *args,
                     **kwargs):
        """
        Write to multiple time series names.

        :param points: A list of dicts.
        :param time_precision: [Optional, default None] Either 's', 'm', 'ms'
            or 'u'.
        :param database The database to write the points to. Defaults to
            the client's current db.
        :param retention_policy The retention policy for the points.
        """
        # TODO: re-implement chunks.
        return self._write_points(points=points,
                                  time_precision=time_precision,
                                  database=database,
                                  retention_policy=retention_policy)

    def _write_points(self,
                      points,
                      time_precision,
                      database,
                      retention_policy):
        if time_precision not in ['n', 'u', 'ms', 's', 'm', 'h', None]:
            raise Exception(
                "Invalid time precision is given. "
                "(use 'n', 'u', 'ms', 's', 'm' or 'h')")

        if self.use_udp and time_precision and time_precision != 's':
            raise Exception(
                "InfluxDB only supports seconds precision for udp writes"
            )

        data = {
            'points': points
        }

        if time_precision:
            data['precision'] = time_precision

        if retention_policy:
            data['retentionPolicy'] = retention_policy

        data['database'] = database or self._database

        if self.use_udp:
            self.send_packet(data)
        else:
            self.write(
                data=data,
                expected_response_code=200
            )

        return True

    def get_list_database(self):
        """
        Get the list of databases
        """
        return [db['name'] for db in self.query("SHOW DATABASES")]

    def create_database(self, dbname):
        """
        Create a new database
        """
        self.query("CREATE DATABASE %s" % dbname)

    def drop_database(self, dbname):
        """
        Create a new database
        """
        self.query("DROP DATABASE %s" % dbname)

    def create_retention_policy(
            self, name, duration,
            replication, database=None, default=False):
        """
        Create a retention policy

        :param duration: The duration. Ex: '1d'
        :param replication: The replication.
        :param database: The database. Defaults to current database
        :param default: (bool) Wether or not to set the policy as default
        """

        query_string = \
            "CREATE RETENTION POLICY %s ON %s " \
            "DURATION %s REPLICATION %s" % \
            (name, database or self._database, duration, replication)

        if default is True:
            query_string += " DEFAULT"

        self.query(query_string)

    def get_list_retention_policies(self, database=None):
        """
        Get the list of retention policies
        """
        return self.query(
            "SHOW RETENTION POLICIES %s" % database or self._database
        )

    def get_list_series(self, database=None):
        """
        Get the list of series
        """
        return self.query("SHOW SERIES", database=database or self._database)

    def get_list_users(self):
        """
        Get the list of users
        """
        return self.query("SHOW USERS")

    def delete_series(self, name, database=None):
        database = database or self._database
        self.query('DROP SERIES \"%s\"' % name, database=database)

    def send_packet(self, packet):
        data = json.dumps(packet)
        byte = data.encode('utf-8')
        self.udp_socket.sendto(byte, (self._host, self.udp_port))<|MERGE_RESOLUTION|>--- conflicted
+++ resolved
@@ -6,10 +6,6 @@
 import socket
 import requests
 import requests.exceptions
-<<<<<<< HEAD
-import warnings
-=======
->>>>>>> e0a351fc
 
 
 try:
