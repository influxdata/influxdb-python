--- conflicted
+++ resolved
@@ -62,18 +62,14 @@
     :type proxies: dict
     :param path: path of InfluxDB on the server to connect, defaults to ''
     :type path: str
-<<<<<<< HEAD
-    :parm gzip: use gzip content encoding to compress requests
-    :type gzip: bool
-=======
     :param cert: Path to client certificate information to use for mutual TLS
         authentication. You can specify a local cert to use
         as a single file containing the private key and the certificate, or as
         a tuple of both files’ paths, defaults to None
     :type cert: str
-
     :raises ValueError: if cert is provided but ssl is disabled (set to False)
->>>>>>> dc83fc65
+    :parm gzip: use gzip content encoding to compress requests
+    :type gzip: bool
     """
 
     def __init__(self,
@@ -91,11 +87,8 @@
                  proxies=None,
                  pool_size=10,
                  path='',
-<<<<<<< HEAD
+                 cert=None,
                  gzip=False,
-=======
-                 cert=None,
->>>>>>> dc83fc65
                  ):
         """Construct a new InfluxDBClient object."""
         self.__host = host
