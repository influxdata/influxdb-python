# -*- coding: utf-8 -*-
"""Helper class for InfluxDB."""

from __future__ import absolute_import
from __future__ import division
from __future__ import print_function
from __future__ import unicode_literals

from collections import namedtuple, defaultdict
from datetime import datetime
from warnings import warn

import six


class SeriesHelper(object):
    """Subclass this helper eases writing data points in bulk.

    All data points are immutable, ensuring they do not get overwritten.
    Each subclass can write to its own database.
    The time series names can also be based on one or more defined fields.
    The field "time" can be specified when creating a point, and may be any of
    the time types supported by the client (i.e. str, datetime, int).
    If the time is not specified, the current system time (utc) will be used.

    Annotated example::

        class MySeriesHelper(SeriesHelper):
            class Meta:
                # Meta class stores time series helper configuration.
                series_name = 'events.stats.{server_name}'
                # Series name must be a string, curly brackets for dynamic use.
                fields = ['time', 'server_name']
                # Defines all the fields in this time series.
                ### Following attributes are optional. ###
                client = TestSeriesHelper.client
                # Client should be an instance of InfluxDBClient.
                :warning: Only used if autocommit is True.
                bulk_size = 5
                # Defines the number of data points to write simultaneously.
                # Only applicable if autocommit is True.
                autocommit = True
                # If True and no bulk_size, then will set bulk_size to 1.
<<<<<<< HEAD
                # Specify the retention policy for the data points
                retention_policy = 'your_retention_policy'
=======
                time_precision = "h"|"m"|s"|"ms"|"u"|"ns"
                # Default is ns (nanoseconds)
                # Setting time precision while writing point
                # You should also make sure time is set in the given precision
>>>>>>> aad8349d

    """

    __initialized__ = False

    def __new__(cls, *args, **kwargs):
        """Initialize class attributes for subsequent constructor calls.

        :note: *args and **kwargs are not explicitly used in this function,
        but needed for Python 2 compatibility.
        """
        if not cls.__initialized__:
            cls.__initialized__ = True
            try:
                _meta = getattr(cls, 'Meta')
            except AttributeError:
                raise AttributeError(
                    'Missing Meta class in {0}.'.format(
                        cls.__name__))

            for attr in ['series_name', 'fields', 'tags']:
                try:
                    setattr(cls, '_' + attr, getattr(_meta, attr))
                except AttributeError:
                    raise AttributeError(
                        'Missing {0} in {1} Meta class.'.format(
                            attr,
                            cls.__name__))

            cls._autocommit = getattr(_meta, 'autocommit', False)
            cls._time_precision = getattr(_meta, 'time_precision', None)

            allowed_time_precisions = ['h', 'm', 's', 'ms', 'u', 'ns', None]
            if cls._time_precision not in allowed_time_precisions:
                raise AttributeError(
                    'In {0}, time_precision is set, but invalid use any of {}.'
                    .format(cls.__name__, ','.join(allowed_time_precisions)))

            cls._retention_policy = getattr(_meta, 'retention_policy', None)

            cls._client = getattr(_meta, 'client', None)
            if cls._autocommit and not cls._client:
                raise AttributeError(
                    'In {0}, autocommit is set to True, but no client is set.'
                    .format(cls.__name__))

            try:
                cls._bulk_size = getattr(_meta, 'bulk_size')
                if cls._bulk_size < 1 and cls._autocommit:
                    warn(
                        'Definition of bulk_size in {0} forced to 1, '
                        'was less than 1.'.format(cls.__name__))
                    cls._bulk_size = 1
            except AttributeError:
                cls._bulk_size = -1
            else:
                if not cls._autocommit:
                    warn(
                        'Definition of bulk_size in {0} has no affect because'
                        ' autocommit is false.'.format(cls.__name__))

            cls._datapoints = defaultdict(list)

            if 'time' in cls._fields:
                cls._fields.remove('time')
            cls._type = namedtuple(cls.__name__,
                                   ['time'] + cls._tags + cls._fields)
            cls._type.__new__.__defaults__ = (None,) * len(cls._fields)

        return super(SeriesHelper, cls).__new__(cls)

    def __init__(self, **kw):
        """Call to constructor creates a new data point.

        :note: Data points written when `bulk_size` is reached per Helper.
        :warning: Data points are *immutable* (`namedtuples`).
        """
        cls = self.__class__
        timestamp = kw.pop('time', self._current_timestamp())
        tags = set(cls._tags)
        fields = set(cls._fields)
        keys = set(kw.keys())

        # all tags should be passed, and keys - tags should be a subset of keys
        if not (tags <= keys):
            raise NameError(
                'Expected arguments to contain all tags {0}, instead got {1}.'
                .format(cls._tags, kw.keys()))
        if not (keys - tags <= fields):
            raise NameError('Got arguments not in tags or fields: {0}'
                            .format(keys - tags - fields))

        cls._datapoints[cls._series_name.format(**kw)].append(
            cls._type(time=timestamp, **kw)
        )

        if cls._autocommit and \
                sum(len(series) for series in cls._datapoints.values()) \
                >= cls._bulk_size:
            cls.commit()

    @classmethod
    def commit(cls, client=None):
        """Commit everything from datapoints via the client.

        :param client: InfluxDBClient instance for writing points to InfluxDB.
        :attention: any provided client will supersede the class client.
        :return: result of client.write_points.
        """
        if not client:
            client = cls._client
<<<<<<< HEAD
        rtn = client.write_points(cls._json_body_(),
                                  retention_policy=cls._retention_policy)
=======
        rtn = client.write_points(
            cls._json_body_(),
            time_precision=cls._time_precision)
        # will be None if not set and will default to ns
>>>>>>> aad8349d
        cls._reset_()
        return rtn

    @classmethod
    def _json_body_(cls):
        """Return the JSON body of given datapoints.

        :return: JSON body of these datapoints.
        """
        json = []
        for series_name, data in six.iteritems(cls._datapoints):
            for point in data:
                json_point = {
                    "measurement": series_name,
                    "fields": {},
                    "tags": {},
                    "time": getattr(point, "time")
                }

                for field in cls._fields:
                    value = getattr(point, field)
                    if value is not None:
                        json_point['fields'][field] = value

                for tag in cls._tags:
                    json_point['tags'][tag] = getattr(point, tag)

                json.append(json_point)
        return json

    @classmethod
    def _reset_(cls):
        """Reset data storage."""
        cls._datapoints = defaultdict(list)

    @staticmethod
    def _current_timestamp():
        return datetime.utcnow()<|MERGE_RESOLUTION|>--- conflicted
+++ resolved
@@ -41,15 +41,12 @@
                 # Only applicable if autocommit is True.
                 autocommit = True
                 # If True and no bulk_size, then will set bulk_size to 1.
-<<<<<<< HEAD
+                retention_policy = 'your_retention_policy'
                 # Specify the retention policy for the data points
-                retention_policy = 'your_retention_policy'
-=======
                 time_precision = "h"|"m"|s"|"ms"|"u"|"ns"
                 # Default is ns (nanoseconds)
                 # Setting time precision while writing point
                 # You should also make sure time is set in the given precision
->>>>>>> aad8349d
 
     """
 
@@ -161,15 +158,12 @@
         """
         if not client:
             client = cls._client
-<<<<<<< HEAD
-        rtn = client.write_points(cls._json_body_(),
-                                  retention_policy=cls._retention_policy)
-=======
+
         rtn = client.write_points(
             cls._json_body_(),
-            time_precision=cls._time_precision)
+            time_precision=cls._time_precision,
+            retention_policy=cls._retention_policy)
         # will be None if not set and will default to ns
->>>>>>> aad8349d
         cls._reset_()
         return rtn
 
