--- conflicted
+++ resolved
@@ -723,11 +723,7 @@
         )
 
     def test_create_continuous_query(self):
-<<<<<<< HEAD
-        """Test create a continuous query."""
-=======
         """Test continuous query creation."""
->>>>>>> 04205cf5
         self.cli.create_retention_policy('some_rp', '1d', 1)
         query = 'select count("value") into "some_rp"."events" from ' \
                 '"events" group by time(10m)'
@@ -749,11 +745,7 @@
         self.assertEqual(cqs, expected_cqs)
 
     def test_drop_continuous_query(self):
-<<<<<<< HEAD
-        """Test dropping a continuous query."""
-=======
         """Test continuous query drop."""
->>>>>>> 04205cf5
         self.test_create_continuous_query()
         self.cli.drop_continuous_query('test_cq', 'db')
         cqs = self.cli.get_list_continuous_queries()
