--- conflicted
+++ resolved
@@ -410,12 +410,8 @@
             ),
             index=pd.date_range(
                 start=pd.to_datetime('2018-01-01'),
-<<<<<<< HEAD
-                freq='1D',
-=======
                 end=pd.to_datetime('2018-10-01'),
                 freq=None,
->>>>>>> 1f3fe4e0
                 periods=5,
             )
         )
