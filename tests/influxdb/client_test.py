--- conflicted
+++ resolved
@@ -143,7 +143,6 @@
             cli = InfluxDBClient('host', 8086, 'username', 'password', 'db')
             cli.delete_database('old_db')
 
-<<<<<<< HEAD
     def test_get_database_list(self):
         with patch.object(session, 'get') as mocked_get:
             mocked_get.return_value = _build_response_object(
@@ -158,7 +157,7 @@
             mocked_get.return_value = _build_response_object(status_code=401)
             cli = InfluxDBClient('host', 8086, 'username', 'password')
             cli.get_database_list()
-=======
+
     def test_delete_series(self):
         with patch.object(session, 'delete') as mocked_delete:
             mocked_delete.return_value = _build_response_object(status_code=204)
@@ -171,7 +170,6 @@
             mocked_delete.return_value = _build_response_object(status_code=401)
             cli = InfluxDBClient('host', 8086, 'username', 'password', 'db')
             cli.delete_series('old_series')
->>>>>>> 3205172b
 
     def test_get_list_cluster_admins(self):
         pass
